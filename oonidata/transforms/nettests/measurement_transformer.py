from base64 import b64decode
import hashlib
import ipaddress

import dataclasses
import logging
from urllib.parse import urlparse, urlsplit
from datetime import datetime, timedelta
from typing import (
    Callable,
    Optional,
    List,
    Tuple,
    Union,
)

from oonidata.models.dataformats import (
    DNSAnswer,
    DNSQuery,
    HTTPTransaction,
    Failure,
    NetworkEvent,
    TCPConnect,
    TLSHandshake,
    maybe_binary_data_to_bytes,
)
from oonidata.models.nettests.base_measurement import BaseMeasurement
from oonidata.models.observations import (
    DNSObservation,
    HTTPObservation,
    MeasurementMeta,
    TCPObservation,
    TLSObservation,
    WebObservation,
)
from oonidata.datautils import (
    InvalidCertificateChain,
    TLSCertStore,
    is_ip_bogon,
    get_certificate_meta,
    removeprefix,
)
from oonidata.netinfo import NetinfoDB


log = logging.getLogger("oonidata.transforms")

unknown_failure_map = (
    (
        "This is usually a temporary error during hostname resolution and means that the local server did not receive a response from an authoritative server",
        "dns_temporary_failure",
    ),
    (
        "Der angeforderte Name ist gültig, es wurden jedoch keine Daten des angeforderten Typs gefunden",
        "dns_temporary_failure",
    ),
    ("certificate has expired or is not yet valid", "ssl_invalid_certificate"),
    ("connect: network is unreachable", "network_unreachable"),
    ("connect: no route to host", "host_unreachable"),
    ("read: operation timed out", "generic_timeout_error"),
    ("tls: first record does not look like a TLS handshake", "invalid_record"),
    ("tls: internal error", "internal_error"),
    (
        "An existing connection was forcibly closed by the remote host",
        "connection_reset",
    ),
    ("tls: access denied", "access_denied"),
    (
        "A socket operation was attempted to an unreachable network",
        "network_unreachable",
    ),
    (
        "No connection could be made because the target machine actively refused it",
        "connection_refused",
    ),
    # TODO: Is it fair to map these errors to this? Technically I think it's a different errno
    ("address family not supported by protocol", "network_unreachable"),
    ("connect: can't assign requested address", "network_unreachable"),
)


def normalize_failure(failure: Failure):
    if not failure:
        return failure

    if failure.startswith("unknown_failure"):
        for substring, new_failure in unknown_failure_map:
            if substring in failure:
                return new_failure
    return failure


def make_timestamp(measurement_start_time: datetime, t: Optional[float] = None):
    timestamp = measurement_start_time
    if t:
        timestamp += timedelta(seconds=t)
    return timestamp


def measurement_to_http_observation(
    msmt_meta: MeasurementMeta,
    requests_list: List[HTTPTransaction],
    idx: int,
    http_transaction: HTTPTransaction,
) -> Optional["HTTPObservation"]:
    if not http_transaction.request:
        # This is a very malformed request, we don't consider it a valid
        # observation as we don't know what it's referring to.
        # XXX maybe log this somewhere
        return None

    network = http_transaction.network or http_transaction.request.x_transport or "tcp"
    # We uniform all observations to the new data format
    if network == "quic":
        network = "udp"

    parsed_url = urlparse(http_transaction.request.url)
    hrro = HTTPObservation(
        request_url=http_transaction.request.url,
        hostname=parsed_url.hostname or "",
        request_body_is_truncated=http_transaction.request.body_is_truncated,
        request_headers_list=http_transaction.request.headers_list_bytes,
        request_method=http_transaction.request.method or "",
        request_body_length=len(http_transaction.request.body_bytes)
        if http_transaction.request.body_bytes
        else 0,
        network=network,
        alpn=http_transaction.alpn,
        failure=normalize_failure(http_transaction.failure),
        timestamp=make_timestamp(msmt_meta.measurement_start_time, http_transaction.t),
        transaction_id=http_transaction.transaction_id,
    )

    if http_transaction.address:
        p = urlsplit("//" + http_transaction.address)
        hrro.ip = p.hostname
        hrro.port = p.port

    if http_transaction.t is not None and http_transaction.t0 is not None:
        hrro.runtime = http_transaction.t - http_transaction.t0

    if not http_transaction.response:
        return hrro

    hrro.response_body_is_truncated = http_transaction.response.body_is_truncated

    if http_transaction.response.body_bytes:
        hrro.response_body_length = len(http_transaction.response.body_bytes)
        hrro.response_body_sha1 = hashlib.sha1(
            http_transaction.response.body_bytes
        ).hexdigest()
        hrro.response_body_bytes = http_transaction.response.body_bytes

    hrro.response_status_code = http_transaction.response.code
    hrro.response_headers_list = http_transaction.response.headers_list_bytes

    hrro.response_header_location = http_transaction.response.get_first_http_header_str(
        "location"
    )
    hrro.response_header_server = http_transaction.response.get_first_http_header_str(
        "server"
    )

    try:
        prev_request = requests_list[idx + 1]
        if prev_request and prev_request.response:
            prev_location = prev_request.response.get_first_http_header_str("location")
            if prev_location == hrro.request_url:
                assert prev_request.request
                hrro.request_redirect_from = prev_request.request.url
    except (IndexError, UnicodeDecodeError, AttributeError):
        pass
    return hrro


def measurement_to_dns_observation(
    msmt_meta: MeasurementMeta,
    query: DNSQuery,
    answer: Optional[DNSAnswer],
) -> DNSObservation:
    dnso = DNSObservation(
        engine=query.engine,
        engine_resolver_address=query.resolver_address,
        query_type=query.query_type,
        hostname=query.hostname,
        failure=normalize_failure(query.failure),
        timestamp=make_timestamp(msmt_meta.measurement_start_time, query.t),
        transaction_id=query.transaction_id,
    )

    if not answer:
        return dnso

    dnso.answer_type = answer.answer_type
    if answer.ipv4:
        dnso.answer = answer.ipv4
    elif answer.ipv6:
        dnso.answer = answer.ipv6
    elif answer.hostname:
        dnso.answer = answer.hostname

    dnso.answer_as_org_name = answer.as_org_name or ""
    dnso.answer_asn = answer.asn or 0

    return dnso


def measurement_to_tcp_observation(
    msmt_meta: MeasurementMeta,
    res: TCPConnect,
) -> TCPObservation:
    tcpo = TCPObservation(
        timestamp=make_timestamp(msmt_meta.measurement_start_time, res.t),
        ip=res.ip,
        port=res.port,
        failure=normalize_failure(res.status.failure),
        success=res.status.success,
        transaction_id=res.transaction_id,
    )

    return tcpo


def network_events_until_connect(
    network_events: List[NetworkEvent],
) -> List[NetworkEvent]:
    ne_list = []
    for ne in network_events:
        if ne.operation == "connect":
            break
        ne_list.append(ne)
    return ne_list


def find_tls_handshake_network_events(
    tls_handshake: TLSHandshake,
    src_idx: int,
    network_events: Optional[List[NetworkEvent]],
) -> Optional[List[NetworkEvent]]:
    if not network_events:
        return None

    all_event_windows = []
    matched_event_windows = []

    current_event_window = []
    for idx, ne in enumerate(network_events):
        if ne.operation == "connect":
            current_event_window = []
        current_event_window.append(ne)
        if ne.operation == "tls_handshake_done":
            # We identify the network_event for the given TLS handshake based on the
            # fact that the timestamp on tls_handshake_done event is the same as the
            # tls_handshake time.
            # In case of duplicates we also look for the index of the tls
            # handshake inside of the list of event windows.
            if ne.t == tls_handshake.t:
                matched_event_windows.append(len(all_event_windows))
            current_event_window += network_events_until_connect(network_events[idx:])
            all_event_windows.append(current_event_window)

    # We do this because there are cases such as
    # https://explorer.ooni.org/measurement/20221114T002124Z_webconnectivity_BR_27699_n1_knqvcofoEIxHMpzj?input=https://cdt.org/
    # where there are conflicts in the end time of the event window, so in order
    # to handle that we assume that the relative ordering of the network_events
    # is correct.
    # If that doesn't work, then we just bail.
    if len(matched_event_windows) == 1:
        return all_event_windows[matched_event_windows[0]]
    elif len(matched_event_windows) > 1 and src_idx in matched_event_windows:
        return all_event_windows[src_idx]

    return None


def measurement_to_tls_observation(
    msmt_meta: MeasurementMeta,
    tls_h: TLSHandshake,
    network_events: Optional[List[NetworkEvent]],
    idx: int,
    cert_store: Optional[TLSCertStore] = None,
    validate_domain: Callable[[str, str, List[str]], bool] = lambda x, y, z: True,
) -> TLSObservation:
    tlso = TLSObservation(
        timestamp=make_timestamp(msmt_meta.measurement_start_time, tls_h.t),
        server_name=tls_h.server_name if tls_h.server_name else "",
        version=tls_h.tls_version if tls_h.tls_version else "",
        cipher_suite=tls_h.cipher_suite if tls_h.cipher_suite else "",
        end_entity_certificate_san_list=[],
        failure=normalize_failure(tls_h.failure),
        transaction_id=tls_h.transaction_id,
    )

    if tls_h.address:
        p = urlsplit("//" + tls_h.address)
        tlso.ip = p.hostname
        tlso.port = p.port

    tls_network_events = find_tls_handshake_network_events(tls_h, idx, network_events)
    if tls_network_events:
        if tls_network_events[0].address:
            p = urlsplit("//" + tls_network_events[0].address)
            tlso.ip = p.hostname
            tlso.port = p.port

        tlso.handshake_time = tls_network_events[-1].t - tls_network_events[0].t
        tlso.handshake_read_count = 0
        tlso.handshake_write_count = 0
        tlso.handshake_read_bytes = 0
        tlso.handshake_write_bytes = 0
        for ne in tls_network_events:
            if ne.operation == "write":
                if ne.num_bytes:
                    tlso.handshake_write_count += 1
                    tlso.handshake_write_bytes += ne.num_bytes
                tlso.handshake_last_operation = f"write_{tlso.handshake_write_count}"
            elif ne.operation == "read" and ne.num_bytes:
                if ne.num_bytes:
                    tlso.handshake_read_count += 1
                    tlso.handshake_read_bytes += ne.num_bytes
                tlso.handshake_last_operation = f"read_{tlso.handshake_read_count}"

    if tls_h.peer_certificates:
        try:
            tlso.peer_certificates = list(
                map(lambda c: b64decode(c.data), tls_h.peer_certificates)
            )
        except Exception:
            log.error("failed to decode peer_certificates")

        try:
            tlso.certificate_chain_fingerprints = list(
                map(lambda d: hashlib.sha256(d).hexdigest(), tlso.peer_certificates)
            )
        except Exception:
            log.error("failed to decode peer_certificates")

        tlso.certificate_chain_length = len(tls_h.peer_certificates)
        try:
            raw_cert = maybe_binary_data_to_bytes(tls_h.peer_certificates[0])
            cert_meta = get_certificate_meta(raw_cert)
            tlso.end_entity_certificate_fingerprint = cert_meta.fingerprint
            tlso.end_entity_certificate_subject = cert_meta.subject
            tlso.end_entity_certificate_subject_common_name = (
                cert_meta.subject_common_name
            )
            tlso.end_entity_certificate_issuer = cert_meta.issuer
            tlso.end_entity_certificate_issuer_common_name = (
                cert_meta.issuer_common_name
            )
            tlso.end_entity_certificate_not_valid_after = cert_meta.not_valid_after
            tlso.end_entity_certificate_not_valid_before = cert_meta.not_valid_before
            tlso.end_entity_certificate_san_list = cert_meta.san_list
        except Exception as exc:
            log.error(exc)
            log.error(
                f"Failed to extract certificate meta for {msmt_meta.measurement_uid}"
            )

    if cert_store and tlso.peer_certificates:
        try:
            cn, san_list = cert_store.validate_cert_chain(
                tlso.timestamp, tlso.peer_certificates
            )
            tlso.is_certificate_valid = validate_domain(tlso.server_name, cn, san_list)
        except InvalidCertificateChain:
            tlso.is_certificate_valid = False

    elif tls_h.no_tls_verify == False:
        if tlso.failure in (
            "ssl_invalid_hostname",
            "ssl_unknown_authority",
            "ssl_invalid_certificate",
        ):
            tlso.is_certificate_valid = False
        elif not tlso.failure:
            tlso.is_certificate_valid = True

    return tlso


def maybe_set_web_fields(
    src_obs: Union[
        DNSObservation, TCPObservation, TLSObservation, HTTPObservation, None
    ],
    web_obs: WebObservation,
    prefix: str,
    field_names: Tuple[str],
):
    # TODO: the fact we have to do this is an artifact of the original
    # one-observation per type model. Once we decide we don't want to go for
    # that, the rest of the code can be refactored to not make use of that
    # anymore and we shouldn't need this anymore.
    if not src_obs:
        return

    for fname in field_names:
        if fname.startswith(prefix):
            src_field_name = removeprefix(fname, prefix)
            setattr(web_obs, fname, getattr(src_obs, src_field_name))


WEB_OBS_FIELDS = tuple(f.name for f in dataclasses.fields(WebObservation))


def make_web_observation(
    msmt_meta: MeasurementMeta,
    netinfodb: NetinfoDB,
    dns_o: Optional[DNSObservation] = None,
    tcp_o: Optional[TCPObservation] = None,
    tls_o: Optional[TLSObservation] = None,
    http_o: Optional[HTTPObservation] = None,
    target_id: Optional[str] = None,
) -> WebObservation:
    assert (
        dns_o or tcp_o or tls_o or http_o
    ), "dns_o or tcp_o or tls_o or http_o should be not null"

    web_obs = WebObservation(target_id=target_id, **dataclasses.asdict(msmt_meta))
    dns_ip = None
    if dns_o and dns_o.answer:
        try:
            ipaddress.ip_address(dns_o.answer)
            dns_ip = dns_o.answer
        except ValueError:
            pass
    web_obs.ip = (
        dns_ip or (tcp_o and tcp_o.ip) or (tls_o and tls_o.ip) or (http_o and http_o.ip)
    )
    web_obs.port = (
        (tcp_o and tcp_o.port) or (tls_o and tls_o.port) or (http_o and http_o.port)
    )
    web_obs.hostname = (dns_o and dns_o.hostname) or (http_o and http_o.hostname)
    if web_obs.ip:
        web_obs.ip_is_bogon = is_ip_bogon(web_obs.ip)
        ip_info = netinfodb.lookup_ip(web_obs.measurement_start_time, web_obs.ip)
        if ip_info:
            web_obs.ip_cc = ip_info.cc
            web_obs.ip_asn = ip_info.as_info.asn
            web_obs.ip_as_org_name = ip_info.as_info.as_org_name
            web_obs.ip_as_cc = ip_info.as_info.as_cc

    maybe_set_web_fields(
        src_obs=dns_o, prefix="dns_", web_obs=web_obs, field_names=WEB_OBS_FIELDS
    )
    maybe_set_web_fields(
        src_obs=tcp_o, prefix="tcp_", web_obs=web_obs, field_names=WEB_OBS_FIELDS
    )
    maybe_set_web_fields(
        src_obs=tls_o, prefix="tls_", web_obs=web_obs, field_names=WEB_OBS_FIELDS
    )
    maybe_set_web_fields(
        src_obs=http_o, prefix="http_", web_obs=web_obs, field_names=WEB_OBS_FIELDS
    )
    return web_obs


def find_observation_by_transaction_id(
    transaction_id: Optional[int],
    obs_list: Union[List[TCPObservation], List[TLSObservation], List[HTTPObservation]],
) -> Optional[Union[TCPObservation, TLSObservation, HTTPObservation]]:
    if not transaction_id:
        return None
    for obs in obs_list:
        if obs.transaction_id == transaction_id:
            # TODO: do we care that there may be collisions in this?
            return obs
    return None


def find_observation_by_ip(
    ip: Optional[str],
    obs_list: Union[List[TCPObservation], List[TLSObservation], List[HTTPObservation]],
) -> Optional[Union[TCPObservation, TLSObservation, HTTPObservation]]:
    for obs in obs_list:
        if ip == obs.ip:
            # TODO: do we care that there may be collisions in this?
            return obs
    return None


def find_relevant_observations(
    transaction_id: Optional[int],
    ip: Optional[str],
    tcp_observations: Optional[List[TCPObservation]] = None,
    tls_observations: Optional[List[TLSObservation]] = None,
    http_observations: Optional[List[HTTPObservation]] = None,
) -> Tuple[
    Optional[TCPObservation], Optional[TLSObservation], Optional[HTTPObservation]
]:
    found_tcp_obs = None
    found_tls_obs = None
    found_http_obs = None
    if tcp_observations:
        found_tcp_obs = find_observation_by_transaction_id(
            transaction_id, tcp_observations
        )

    if tls_observations:
        found_tls_obs = find_observation_by_transaction_id(
            transaction_id, tls_observations
        )
    if http_observations:
        found_http_obs = find_observation_by_transaction_id(
            transaction_id, http_observations
        )

    if not found_tcp_obs and tcp_observations and ip:
        found_tcp_obs = find_observation_by_ip(ip, tcp_observations)
    if not found_tls_obs and tls_observations and ip:
        found_tls_obs = find_observation_by_ip(ip, tls_observations)
    if not found_http_obs and http_observations and ip:
        found_http_obs = find_observation_by_ip(ip, http_observations)

    assert found_tls_obs is None or isinstance(found_tls_obs, TLSObservation)
    assert found_tcp_obs is None or isinstance(found_tcp_obs, TCPObservation)
    assert found_http_obs is None or isinstance(found_http_obs, HTTPObservation)

    return found_tcp_obs, found_tls_obs, found_http_obs


def make_measurement_meta(
    msmt: BaseMeasurement, netinfodb: NetinfoDB
) -> MeasurementMeta:
    assert msmt.measurement_uid is not None
    probe_asn = int(msmt.probe_asn[len("AS") :])
    measurement_start_time = datetime.strptime(
        msmt.measurement_start_time, "%Y-%m-%d %H:%M:%S"
    )
    probe_as_info = netinfodb.lookup_asn(measurement_start_time, probe_asn)

    resolver_ip = msmt.resolver_ip
    resolver_is_scrubbed = False
    try:
        client_resolver = msmt.test_keys.client_resolver
    except AttributeError:
        # Not all tests have in their test_keys client_resolver
        client_resolver = None

    if client_resolver == "[scrubbed]" or resolver_ip == "[scrubbed]":
        resolver_is_scrubbed = True

    resolver_ip = resolver_ip or client_resolver or ""
    resolver_cc = ""
    resolver_asn = 0
    resolver_as_org_name = ""
    resolver_as_cc = ""

    resolver_asn_probe = msmt.resolver_asn
    if resolver_asn_probe in (None, ""):
        resolver_asn_probe = 0
    else:
        resolver_asn_probe = int(resolver_asn_probe[2:])
    resolver_as_org_name_probe = msmt.resolver_network_name or ""
    if resolver_ip == "[scrubbed]":
        resolver_asn = resolver_asn_probe
        resolver_as_org_name = resolver_as_org_name_probe
        resolver_ip = ""

    if resolver_ip != "":
        resolver_as_info = netinfodb.lookup_ip(measurement_start_time, resolver_ip)
        if resolver_as_info:
            resolver_cc = resolver_as_info.cc
            resolver_asn = resolver_as_info.as_info.asn
            resolver_as_org_name = resolver_as_info.as_info.as_org_name
            resolver_as_cc = resolver_as_info.as_info.as_cc

    input_ = msmt.input
    if isinstance(input_, list):
        input_ = ":".join(input_)

    annotations = msmt.annotations or {}
    return MeasurementMeta(
        measurement_uid=msmt.measurement_uid,
        probe_asn=probe_asn,
        probe_cc=msmt.probe_cc,
        probe_as_org_name=probe_as_info.as_org_name if probe_as_info else "",
        probe_as_cc=probe_as_info.as_cc if probe_as_info else "",
        probe_as_name=probe_as_info.as_name if probe_as_info else "",
        report_id=msmt.report_id,
        input=input_,
        software_name=msmt.software_name,
        software_version=msmt.software_version,
        test_name=msmt.test_name,
        test_version=msmt.test_version,
<<<<<<< HEAD
        network_type=annotations.get("network_type", "unknown"),
        platform=annotations.get("platform", "unknown"),
        origin=annotations.get("origin", "unknown"),
        engine_name=annotations.get("engine_name", "unknown"),
        engine_version=annotations.get("engine_version", "unknown"),
        architecture=annotations.get("architecture", "unknown"),
=======
        # engine_version, engine_name, architecture
        network_type=msmt.annotations.get("network_type", "unknown"),
        platform=msmt.annotations.get("platform", "unknown"),
        origin=msmt.annotations.get("origin", "unknown"),
>>>>>>> 786de5e2
        resolver_ip=resolver_ip,
        resolver_cc=resolver_cc,
        resolver_asn=resolver_asn,
        resolver_as_org_name=resolver_as_org_name,
        resolver_as_cc=resolver_as_cc,
        resolver_asn_probe=resolver_asn_probe,
        resolver_as_org_name_probe=resolver_as_org_name_probe,
        resolver_is_scrubbed=resolver_is_scrubbed,
        bucket_date="",
        measurement_start_time=measurement_start_time,
    )


class MeasurementTransformer:
    """
    MeasurementTransformer is responsible for taking a measurement and
    transforming it into a list of observations.

    This class is an abstract class which should have the make_observations
    method implemented for each measurement (i.e. nettest) type.

    It provides a series of class methods that are helpful to make
    sub-observations that can then be composed together in order to build the
    final observation model that's going to be written to the desired database.
    """

    def __init__(self, measurement: BaseMeasurement, netinfodb: NetinfoDB):
        self.netinfodb = netinfodb
        self.measurement_meta = make_measurement_meta(
            msmt=measurement, netinfodb=netinfodb
        )

    def make_http_observations(
        self,
        requests_list: Optional[List[HTTPTransaction]],
    ) -> List[HTTPObservation]:
        """
        Returns a list of HTTP Observations which are usually found inside
        of the `requests` test_key.
        """
        obs_list = []
        if not requests_list:
            return obs_list

        for idx, http_transaction in enumerate(requests_list):
            httpo = measurement_to_http_observation(
                msmt_meta=self.measurement_meta,
                idx=idx,
                requests_list=requests_list,
                http_transaction=http_transaction,
            )
            if httpo:
                obs_list.append(httpo)
        return obs_list

    def make_tls_observations(
        self,
        tls_handshakes: Optional[List[TLSHandshake]],
        network_events: Optional[List[NetworkEvent]],
        cert_store: Optional[TLSCertStore] = None,
        validate_domain: Callable[[str, str, List[str]], bool] = lambda x, y, z: True,
    ) -> List[TLSObservation]:
        """
        Returns a list of TLSObservations, which are usually found inside
        of the `tls_handshakes` test.

        The optional arguments cert_store and validate_domain are used to TLS
        certificate validation using a custom certificate store and custom
        domain validation function.
        This is useful when dealing with tests that are measuring TLS targets
        that are using a custom CA.
        """
        obs_tls = []
        if not tls_handshakes:
            return obs_tls

        for idx, tls_h in enumerate(tls_handshakes):
            obs_tls.append(
                measurement_to_tls_observation(
                    msmt_meta=self.measurement_meta,
                    tls_h=tls_h,
                    idx=idx,
                    network_events=network_events,
                    cert_store=cert_store,
                    validate_domain=validate_domain,
                )
            )
        return obs_tls

    def make_tcp_observations(
        self,
        tcp_connect: Optional[List[TCPConnect]],
    ) -> List[TCPObservation]:
        """
        Returns a list of TCPObservations usually found under the `tcp_connect` test_keys
        """
        obs_tcp = []
        if not tcp_connect:
            return obs_tcp

        for res in tcp_connect:
            # Older OONI Probes will put things that aren't IPs inside of TCP connect
            # see: https://explorer.ooni.org/measurement/20221014T000036Z_webconnectivity_RU_42668_n1_XdKjqrsbSmryZHho?input=http://www.newnownext.com/franchise/the-backlot/
            # TODO: we currently ignore these cases as the measurement is not really
            # that useful. Maybe we should do something better about it.
            try:
                ipaddress.ip_address(res.ip)
            except ValueError:
                continue
            obs_tcp.append(measurement_to_tcp_observation(self.measurement_meta, res))
        return obs_tcp

    def make_dns_observations(
        self,
        queries: Optional[List[DNSQuery]],
    ) -> List[DNSObservation]:
        """
        Returns a list of DNSObservations usually found under the `queries` test_keys
        """
        obs_dns = []
        if not queries:
            return obs_dns

        idx = 0
        for query in queries:
            answer_list = query.answers
            if not answer_list:
                answer_list = [None]
            for answer in answer_list:
                obs_dns.append(
                    measurement_to_dns_observation(
                        msmt_meta=self.measurement_meta, query=query, answer=answer
                    )
                )
                idx += 1

        return obs_dns

    def consume_web_observations(
        self,
        dns_observations: List[DNSObservation] = [],
        tcp_observations: List[TCPObservation] = [],
        tls_observations: List[TLSObservation] = [],
        http_observations: List[HTTPObservation] = [],
        target_id: Optional[str] = None,
    ) -> List[WebObservation]:
        """
        Returns a list of WebObservations by mapping all related
        DNSObservations, TCPObservations, TLSObservations and HTTPObservations.

        It's called "consume_" instead of "make_", because the *_observations
        lists are modified during the mapping process, so the values of the
        lists passed as input should be discarded.

        It will attempt to map them via the transaction_id or ip:port tuple.

        Any observation that cannot be mapped will be returned inside of it's
        own WebObservation with all other columns set to None.
        """
        web_obs_list = []
        # TODO: surely there is some way to refactor this into a better pattern
        for dns_o in dns_observations:
            tcp_o, tls_o, http_o = find_relevant_observations(
                transaction_id=dns_o.transaction_id,
                ip=dns_o.answer,
                tcp_observations=tcp_observations,
                tls_observations=tls_observations,
                http_observations=http_observations,
            )
            web_obs_list.append(
                make_web_observation(
                    msmt_meta=self.measurement_meta,
                    netinfodb=self.netinfodb,
                    dns_o=dns_o,
                    tcp_o=tcp_o,
                    tls_o=tls_o,
                    http_o=http_o,
                    target_id=target_id,
                )
            )
            if tcp_o:
                tcp_observations.remove(tcp_o)
            if tls_o:
                tls_observations.remove(tls_o)
            if http_o:
                http_observations.remove(http_o)

        for tcp_o in tcp_observations:
            _, tls_o, http_o = find_relevant_observations(
                transaction_id=tcp_o.transaction_id,
                ip=tcp_o.ip,
                tls_observations=tls_observations,
                http_observations=http_observations,
            )
            if tls_o:
                tls_observations.remove(tls_o)
            if http_o:
                http_observations.remove(http_o)
            web_obs_list.append(
                make_web_observation(
                    msmt_meta=self.measurement_meta,
                    netinfodb=self.netinfodb,
                    tcp_o=tcp_o,
                    tls_o=tls_o,
                    http_o=http_o,
                    target_id=target_id,
                )
            )

        for tls_o in tls_observations:
            _, _, http_o = find_relevant_observations(
                transaction_id=tls_o.transaction_id,
                ip=tls_o.ip,
                http_observations=http_observations,
            )
            if http_o:
                http_observations.remove(http_o)
            web_obs_list.append(
                make_web_observation(
                    msmt_meta=self.measurement_meta,
                    netinfodb=self.netinfodb,
                    tls_o=tls_o,
                    http_o=http_o,
                    target_id=target_id,
                )
            )

        for http_o in http_observations:
            web_obs_list.append(
                make_web_observation(
                    msmt_meta=self.measurement_meta,
                    netinfodb=self.netinfodb,
                    http_o=http_o,
                    target_id=target_id,
                )
            )

        for idx, obs in enumerate(web_obs_list):
            obs.observation_id = f"{obs.measurement_uid}_{idx}"
            obs.created_at = datetime.utcnow().replace(microsecond=0)

        return web_obs_list

    def make_observations(self, measurement):
        assert RuntimeError("make_observations is not implemented")<|MERGE_RESOLUTION|>--- conflicted
+++ resolved
@@ -583,19 +583,12 @@
         software_version=msmt.software_version,
         test_name=msmt.test_name,
         test_version=msmt.test_version,
-<<<<<<< HEAD
         network_type=annotations.get("network_type", "unknown"),
         platform=annotations.get("platform", "unknown"),
         origin=annotations.get("origin", "unknown"),
         engine_name=annotations.get("engine_name", "unknown"),
         engine_version=annotations.get("engine_version", "unknown"),
         architecture=annotations.get("architecture", "unknown"),
-=======
-        # engine_version, engine_name, architecture
-        network_type=msmt.annotations.get("network_type", "unknown"),
-        platform=msmt.annotations.get("platform", "unknown"),
-        origin=msmt.annotations.get("origin", "unknown"),
->>>>>>> 786de5e2
         resolver_ip=resolver_ip,
         resolver_cc=resolver_cc,
         resolver_asn=resolver_asn,
