--- conflicted
+++ resolved
@@ -56,11 +56,8 @@
     "http_header_field_manipulation": HTTPHeaderFieldManipulationTransformer,
     "http_invalid_request_line": HTTPInvalidRequestLineTransformer,
     "web_connectivity": WebConnectivityTransformer,
-<<<<<<< HEAD
     "openvpn": OpenVPNTransformer,
-=======
     "echcheck": ECHCheckTransformer,
->>>>>>> 92e3a579
 }
 
 TypeWebConnectivityObservations = Tuple[
