--- conflicted
+++ resolved
@@ -149,127 +149,6 @@
         drop_tables=drop_tables,
     )
 
-<<<<<<< HEAD
-    temporal_config = TemporalConfig(
-        temporal_address=config.temporal_address,
-        temporal_namespace=config.temporal_namespace,
-        temporal_tls_client_cert_path=config.temporal_tls_client_cert_path,
-        temporal_tls_client_key_path=config.temporal_tls_client_key_path,
-    )
-
-    async def main():
-        client = await temporal_connect(temporal_config=temporal_config)
-
-        return await schedule_backfill(
-            client=client,
-            probe_cc=probe_cc,
-            test_name=test_name,
-            start_at=start_at,
-            end_at=end_at,
-            workflow_name=workflow_name,
-        )
-
-    run_async(main())
-
-
-@cli.command()
-@probe_cc_option
-@test_name_option
-@click.option(
-    "--analysis/--no-analysis",
-    default=True,
-    help="schedule analysis too",
-)
-def schedule(probe_cc: List[str], test_name: List[str], analysis: bool):
-    """
-    Create schedules for the specified parameters
-    """
-    temporal_config = TemporalConfig(
-        temporal_address=config.temporal_address,
-        temporal_namespace=config.temporal_namespace,
-        temporal_tls_client_cert_path=config.temporal_tls_client_cert_path,
-        temporal_tls_client_key_path=config.temporal_tls_client_key_path,
-    )
-
-    async def main():
-        client = await temporal_connect(temporal_config=temporal_config)
-
-        return await schedule_all(
-            client=client,
-            probe_cc=probe_cc,
-            test_name=test_name,
-            clickhouse_url=config.clickhouse_url,
-            data_dir=config.data_dir,
-            schedule_analysis=analysis,
-        )
-
-    run_async(main())
-
-
-@cli.command()
-@probe_cc_option
-@test_name_option
-def clear_schedules(
-    probe_cc: List[str],
-    test_name: List[str],
-):
-    """
-    Create schedules for the specified parameters
-    """
-    temporal_config = TemporalConfig(
-        temporal_address=config.temporal_address,
-        temporal_namespace=config.temporal_namespace,
-        temporal_tls_client_cert_path=config.temporal_tls_client_cert_path,
-        temporal_tls_client_key_path=config.temporal_tls_client_key_path,
-    )
-
-    async def main():
-        client = await temporal_connect(temporal_config=temporal_config)
-
-        return await clear_all_schedules(
-            client=client,
-            probe_cc=probe_cc,
-            test_name=test_name,
-        )
-
-    run_async(main())
-
-
-@cli.command()
-def status():
-    click.echo(f"getting status from {config.temporal_address}")
-    temporal_config = TemporalConfig(
-        prometheus_bind_address=config.prometheus_bind_address,
-        telemetry_endpoint=config.telemetry_endpoint,
-        temporal_address=config.temporal_address,
-        temporal_namespace=config.temporal_namespace,
-        temporal_tls_client_cert_path=config.temporal_tls_client_cert_path,
-        temporal_tls_client_key_path=config.temporal_tls_client_key_path,
-    )
-
-    run_async(
-        get_status(
-            temporal_config=temporal_config,
-        )
-    )
-
-
-@cli.command()
-def startworkers():
-    click.echo(f"starting workers")
-    click.echo(f"downloading NetinfoDB to {config.data_dir}")
-    NetinfoDB(datadir=Path(config.data_dir), download=True)
-    click.echo("done downloading netinfodb")
-
-    temporal_config = TemporalConfig(
-        prometheus_bind_address=config.prometheus_bind_address,
-        telemetry_endpoint=config.telemetry_endpoint,
-        temporal_address=config.temporal_address,
-        temporal_namespace=config.temporal_namespace,
-        temporal_tls_client_cert_path=config.temporal_tls_client_cert_path,
-        temporal_tls_client_key_path=config.temporal_tls_client_key_path,
-    )
-=======
     last_month = None
     for timestamp, current_day in tqdm(build_timestamps(start_at, end_at)):
         click.echo(f"Processing {timestamp}")
@@ -308,7 +187,6 @@
                 ],
                 partition_str=partition_str,
             )
->>>>>>> 92e3a579
 
         # optimize tables at the end of the month
         # this is done using the PARTITION key to remove duplicate entries that
