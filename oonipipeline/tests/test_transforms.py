--- conflicted
+++ resolved
@@ -411,7 +411,6 @@
     assert hostname_set == spec_hostname_set
     assert len(web_obs) == 14
 
-<<<<<<< HEAD
 def test_openvpn_obs(netinfodb, measurements):
     bucket_date = "2024-09-23"
 
@@ -459,7 +458,6 @@
     assert oot.openvpn_handshake_srv_hello_t==0.204483958
     assert oot.openvpn_handshake_gen_keys__t==0.571443906
     assert oot.openvpn_bootstrap_time==0.571501093
-=======
 
 def test_echcheck_obs_tls_handshakes(netinfodb, measurements):
     msmt = load_measurement(
@@ -490,5 +488,4 @@
     assert len(obs_tup) == 1
     web_obs = obs_tup[0]
     assert len(web_obs) == 2
-    assert any(wo.tls_echconfig == "GREASE" for wo in web_obs)
->>>>>>> 92e3a579
+    assert any(wo.tls_echconfig == "GREASE" for wo in web_obs)