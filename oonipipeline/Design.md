# OONI Pipeline v5 Design

## Design goals and requirements

The goal of the OONI Pipeline v5 is to overcome some of the limitation of the
current data pipeline (v4 aka fastpath) empowering data analysts both internal
to OONI, but also third-parties to perform in-depth analysis of measurement
faster.

Below we will outline each of the main design goals and explain why they are
needed.

### Expose a queriable low level view on measurements

Currently it's only possible to query measurement at a granularity which is as
fine as a measurement.

This means that it's only possible to answer questions which the original
designer of the experiment had already thought of.

On the other hand the new pipeline breaks down measurements into distinct
observations (think 1 DNS query and answer or 1 TLS handshake towards a
particular IP:port tuple). By doing this kind of decomposition it's possible
to perform fast ad-hoc analysis (for example give me all the observations for a
TLS handshake towards this particular IP) while doing research, but also be the
starting point for building a more iterative approach to automatic analysis.

This also lends itself nicely to a more explorative way of looking at OONI
data, which is not so dependent on the specifics of OONI nettests.

Finally, in doing so we are not so tied to the rigidity of existing OONI
nettests, since several different nettests may end up having the same
observation based layout, making it possible to analyse different nettests in
the same way.

### Reprocessing of data should be fast

Since we are unlikely to get the analysis and observation generation right on
the first go and will likely want to iterate quickly on it, the system should
be designed in such a way where it's possible to reprocess all historical data
fast.

Currently an important limiting factor to this is the data format in which data
is stored in the s3 buckets, however the architecture of the system should be
designed in such a way where the reprocessing capabilities can scale
horizontally, allowing us to reprocess the data quickly if we need to.

This serves both the research efforts, since we don't have to wait long to
improve our analysis as we work on research, but also serves as disaster
recovery measure, since we can rebuild the database from scratch directly from
the raw data.

### Analysis should be performed in the pipeline

Currently analysis is done in the probe and is trusted by the backend. This is
problematic both because we have limited ability to redo analysis of all data
once we have better methods, but it also leads to inconsistencies in analysis
depending on probe version.

### Once a new fingerprint is found we should be able to easily apply it to old data

This goes hand in hand with the reprocessing speed, however, while it's
relatively easy to reapply a DNS fingerprint to old data (we have the IP stored
as a column), doing a full text search of the body, since we can't possibly
store them all in the DB tables, is more tricky.

For this reason we outline a method for doing this below that is specific to
HTTP response bodies.

### Third parties should be able to use it easily

It should be possible for third parties to run an instance of the data pipeline
with minimal effort. This means that ideally it should not be reliant on proprietary
cloud solutions or when that is the case, there should be an accessible alternative
that a third party can use.

There should be clear instructions on how to set it up and get it running.

## Architecture overview

The analysis engine is made up of several components:

- Observation generation
- Experiment result generation

As part of future work we might also perform:
- Response body archiving

Below we explain each step of this process in detail

At a high level the pipeline looks like this:

```mermaid
graph
    M{{Measurement}} --> OGEN[[make_observations]]
    OGEN --> |many| O{{Observations}}
    NDB[(NetInfoDB)] --> OGEN
    O --> ODB[(ObservationTables)]

    ODB --> MKER[[make_experiment_results]]
    MKER --> |one| ER{{ExperimentResult}}
```

### Observation generation

The goal of the Observation generation stage is to take raw OONI measurements
as input data and produce as output observations.

An observation is a timestamped statement about some network condition that was
observed by a particular vantage point. For example, an observation could be
"the TLS handshake to 8.8.4.4:443 with SNI equal to dns.google failed with
a connection reset by peer error".

What these observations mean for the
target in question (e.g., is there blocking or is the target down?) is something
that is to be determined when looking at data in aggregate and is the
responsibility of the Verdict generation stage.

During this stage we are also going to enrich observations with metadata about
IP addresses (using the IPInfoDB).

Each each measurement ends up producing observations that are all of the same
type and are written to the same DB table.

This has the benefit that we don't need to lookup the observations we care about
in several disparate tables, but can do it all in the same one, which is
incredibly fast.

A side effect is that we end up with tables are can be a bit sparse (several
columns are NULL).

The tricky part, in the case of complex tests like `web_connectivity`, is to
figure out which individual sub measurements fit into the same observation row.
For example we would like to have the TCP connect result to appear in the same
row as the DNS query that lead to it with the TLS handshake towards that IP,
port combination.

<<<<<<< HEAD
You can run the observation generation with a clickhouse backend like so:

TODO(art): check this is correct.

```
hatch run oonipipeline --probe-cc US --test-name signal --workflow-name observations --start-at 2022-08-01 --end-at 2022-10-01 
```

Here is the list of supported observations so far:

- [x] WebObservation, which has information about DNS, TCP, TLS and HTTP(s)
- [x] WebControlObservation, has the control measurements run by web connectivity (is used to generate ground truths)
- [x] OpenVPNObservation, with measurements run by the openvpn experiment.

### Response body archiving

It is optionally possible to also create WAR archives of HTTP response bodies
when running the observation generation.

This is enabled by passing the extra command line argument `--archives-dir`.

Whenever a response body is detected in a measurement it is sent to the
archiving queue which takes the response body, looks up in the database if it
has seen it already (so we don't store exact duplicate bodies).
If we haven't archived it yet, we write the body to a WAR file and record it's
sha1 hash together with the filename where we wrote it to into a database.

These WAR archives can then be mined asynchronously for blockpages using the
fingerprint hunter command:

```
oonidata fphunt --data-dir tests/data/datadir/ --archives-dir warchives/ --parallelism 20
```

When a blockpage matching the fingerprint is detected, the relevant database row
for that fingerprint is updated with the ID of the fingerprint which was
detected.

### Ground Truth generation

In order to establish if something is being blocked or not, we need some ground truth for comparison.

The goal of the ground truth generation task is to build a ground truth
database, which contains all the ground truths for every target that has been
tested in a particular day.

Currently it's implemented using the WebControlObservations, but in the future
we could just use other WebObservation.

Each ground truth database is actually just a sqlite3 database. For a given day
it's approximately 150MB in size and we load them in memory when we are running
the analysis workflow.

=======
>>>>>>> 92e3a579
### ExperimentResult generation

An experiment result is the interpretation of one or more observations with a
determination of whether the target is `BLOCKED`, `DOWN` or `OK`.

For each of these states a confidence indicator is given which is an estimate of the
likelyhood of that result to be accurate.

For each of the 3 states, it's possible also specify a `blocking_detail`, which
gives more information as to why the block might be occurring.

It's important to note that for a given measurement, multiple experiment results
can be generated, because a target might be blocked in multiple ways or be OK in
some regards, but not in orders.

This is best explained through a concrete example. Let's say a censor is
blocking https://facebook.com/ with the following logic:

- any DNS query for facebook.com get's as answer "127.0.0.1"
- any TCP connect request to 157.240.231.35 gets a RST
- any TLS handshake with SNI facebook.com gets a RST

In this scenario, assuming the probe has discovered other IPs for facebook.com
through other means (ex. through the test helper or DoH as `web_connectivity` 0.5
does), we would like to emit the following experiment results:

- BLOCKED, `dns.bogon`, `facebook.com`
- BLOCKED, `tcp.rst`, `157.240.231.35:80`
- BLOCKED, `tcp.rst`, `157.240.231.35:443`
- OK, `tcp.ok`, `157.240.231.100:80`
- OK, `tcp.ok`, `157.240.231.100:443`
- BLOCKED, `tls.rst`, `157.240.231.35:443`
- BLOCKED, `tls.rst`, `157.240.231.100:443`

This way we are fully characterising the block in all the methods through which
it is implemented.<|MERGE_RESOLUTION|>--- conflicted
+++ resolved
@@ -135,62 +135,6 @@
 row as the DNS query that lead to it with the TLS handshake towards that IP,
 port combination.
 
-<<<<<<< HEAD
-You can run the observation generation with a clickhouse backend like so:
-
-TODO(art): check this is correct.
-
-```
-hatch run oonipipeline --probe-cc US --test-name signal --workflow-name observations --start-at 2022-08-01 --end-at 2022-10-01 
-```
-
-Here is the list of supported observations so far:
-
-- [x] WebObservation, which has information about DNS, TCP, TLS and HTTP(s)
-- [x] WebControlObservation, has the control measurements run by web connectivity (is used to generate ground truths)
-- [x] OpenVPNObservation, with measurements run by the openvpn experiment.
-
-### Response body archiving
-
-It is optionally possible to also create WAR archives of HTTP response bodies
-when running the observation generation.
-
-This is enabled by passing the extra command line argument `--archives-dir`.
-
-Whenever a response body is detected in a measurement it is sent to the
-archiving queue which takes the response body, looks up in the database if it
-has seen it already (so we don't store exact duplicate bodies).
-If we haven't archived it yet, we write the body to a WAR file and record it's
-sha1 hash together with the filename where we wrote it to into a database.
-
-These WAR archives can then be mined asynchronously for blockpages using the
-fingerprint hunter command:
-
-```
-oonidata fphunt --data-dir tests/data/datadir/ --archives-dir warchives/ --parallelism 20
-```
-
-When a blockpage matching the fingerprint is detected, the relevant database row
-for that fingerprint is updated with the ID of the fingerprint which was
-detected.
-
-### Ground Truth generation
-
-In order to establish if something is being blocked or not, we need some ground truth for comparison.
-
-The goal of the ground truth generation task is to build a ground truth
-database, which contains all the ground truths for every target that has been
-tested in a particular day.
-
-Currently it's implemented using the WebControlObservations, but in the future
-we could just use other WebObservation.
-
-Each ground truth database is actually just a sqlite3 database. For a given day
-it's approximately 150MB in size and we load them in memory when we are running
-the analysis workflow.
-
-=======
->>>>>>> 92e3a579
 ### ExperimentResult generation
 
 An experiment result is the interpretation of one or more observations with a
